import * as urns from "urns";
import { createHash } from "crypto";
import { encode as base32Encode, decode as base32Decode } from "hi-base32";

class Udi {
  readonly chainName: string;
  private readonly _storeIdHex: string;
  private readonly _rootHashHex: string | null;
  readonly resourceKey: string | null;
  static readonly nid: string = "dig";
  static readonly namespace: string = `urn:${Udi.nid}`;

  constructor(
    chainName: string,
    storeId: string,
    rootHash: string | null = null,
    resourceKey: string | null = null
  ) {
    if (!storeId) {
      throw new Error("storeId cannot be empty");
    }
    this.chainName = chainName || "chia";
    this._storeIdHex = Udi.verifyAndFormatHex(storeId);
    this._rootHashHex = rootHash ? Udi.verifyAndFormatHex(rootHash) : null;
    this.resourceKey = resourceKey;
  }

  static verifyAndFormatHex(input: string): string {
    if (!/^[a-fA-F0-9]{64}$/.test(input)) {
      throw new Error("Input must be a 64-character hex string.");
    }
    return input;
  }

  static fromUrn(urn: string): Udi {
    const parsedUrn = urns.parseURN(urn);
    if (parsedUrn.nid !== Udi.nid) {
      throw new Error(`Invalid nid: ${parsedUrn.nid}`);
    }

    const parts = parsedUrn.nss.split(":");
    if (parts.length < 2) {
      throw new Error(`Invalid UDI format: ${parsedUrn.nss}`);
    }

    const chainName = parts[0];
    const storeIdHex = Udi.convertToHex(parts[1].split("/")[0]);

    let rootHashHex: string | null = null;
    if (parts.length > 2) {
      rootHashHex = Udi.convertToHex(parts[2].split("/")[0]);
    }

    const pathParts = parsedUrn.nss.split("/");
    let resourceKey: string | null = null;
    if (pathParts.length > 1) {
      resourceKey = pathParts.slice(1).join("/");
    }

    return new Udi(chainName, storeIdHex, rootHashHex, resourceKey);
  }

  static convertToHex(input: string): string {
    // Convert from Base32
    try {
      const paddedInput = Udi.addBase32Padding(input.toUpperCase());
      const buffer = Buffer.from(base32Decode(paddedInput, false));
      return buffer.toString("hex");
    } catch (e) {
      console.warn("Base32 decoding failed, trying Base64 encoding...");
    }

    // Attempt hex conversion first
    if (/^[a-fA-F0-9]{64}$/.test(input)) {
      return input;
    } else {
      throw new Error("Input must be a 64-character hex string.");
    }
  }

  static addBase32Padding(input: string): string {
    const paddingNeeded = (8 - (input.length % 8)) % 8;
    return input + "=".repeat(paddingNeeded);
  }

<<<<<<< HEAD
  toUrn(): string {
    const storeIdStr = this.bufferToString(this._storeId, "hex");
    let urn = `${Udi.namespace}:${this.chainName}:${storeIdStr}`;

    if (this._rootHash) {
      const rootHashStr = this.bufferToString(this._rootHash, "hex");
=======
  toUrn(encoding: "hex" | "base32" = "hex"): string {
    const storeIdStr = this.formatBufferAsEncoding(this._storeIdHex, encoding);
    let urn = `${Udi.namespace}:${this.chainName}:${storeIdStr}`;

    if (this._rootHashHex) {
      const rootHashStr = this.formatBufferAsEncoding(
        this._rootHashHex,
        encoding
      );
>>>>>>> 1a21acf1
      urn += `:${rootHashStr}`;
    }

    if (this.resourceKey) {
      urn += `/${this.resourceKey}`;
    }

    return urn;
  }

  private formatBufferAsEncoding(
    hexString: string,
    encoding: "hex" | "base32"
  ): string {
    const buffer = Buffer.from(hexString, "hex");
    if (encoding === "hex") {
      return hexString;
    } else if (encoding === "base32") {
      return base32Encode(buffer).replace(/=+$/, ""); // Strip padding for Base32
    }
    throw new Error("Unsupported encoding type");
  }

  equals(other: Udi): boolean {
    return (
      this._storeIdHex === other._storeIdHex &&
      this.chainName === other.chainName &&
      (this._rootHashHex && other._rootHashHex
        ? this._rootHashHex === other._rootHashHex
        : this._rootHashHex === other._rootHashHex) &&
      this.resourceKey === other.resourceKey
    );
  }

  toString(): string {
    return this.toUrn();
  }

  clone(): Udi {
    return new Udi(
      this.chainName,
      this._storeIdHex,
      this._rootHashHex,
      this.resourceKey
    );
  }

  hashCode(): string {
    const hash = createHash("sha256");
    hash.update(this.toUrn());
    return hash.digest("hex");
  }

  get storeId(): string {
    return this._storeIdHex;
  }

  get rootHash(): string | null {
    return this._rootHashHex;
  }

  get storeIdBase32(): string {
    return this.formatBufferAsEncoding(this._storeIdHex, "base32");
  }

  get rootHashBase32(): string | null {
    return this._rootHashHex
      ? this.formatBufferAsEncoding(this._rootHashHex, "base32")
      : null;
  }
}

export { Udi };<|MERGE_RESOLUTION|>--- conflicted
+++ resolved
@@ -83,14 +83,6 @@
     return input + "=".repeat(paddingNeeded);
   }
 
-<<<<<<< HEAD
-  toUrn(): string {
-    const storeIdStr = this.bufferToString(this._storeId, "hex");
-    let urn = `${Udi.namespace}:${this.chainName}:${storeIdStr}`;
-
-    if (this._rootHash) {
-      const rootHashStr = this.bufferToString(this._rootHash, "hex");
-=======
   toUrn(encoding: "hex" | "base32" = "hex"): string {
     const storeIdStr = this.formatBufferAsEncoding(this._storeIdHex, encoding);
     let urn = `${Udi.namespace}:${this.chainName}:${storeIdStr}`;
@@ -100,7 +92,6 @@
         this._rootHashHex,
         encoding
       );
->>>>>>> 1a21acf1
       urn += `:${rootHashStr}`;
     }
 
